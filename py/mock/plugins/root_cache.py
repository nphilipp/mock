--- conflicted
+++ resolved
@@ -74,11 +74,7 @@
         if os.path.exists(self.rootCacheFile) and self.rootObj.chrootWasCleaned:
             self.state("unpacking cache")
             self._rootCacheLock()
-<<<<<<< HEAD
-            mock.util.do("tar xzf %s -C %s" % (self.rootCacheFile, rootObj.makeChrootPath()))
-=======
             mock.util.do("tar xzf %s -C %s" % (self.rootCacheFile, self.rootObj.makeChrootPath()))
->>>>>>> 184afb18
             self._rootCacheUnlock()
             self.chroot_setup_cmd = "update"
             self.rootObj.chrootWasCleaned = False
