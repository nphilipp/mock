--- conflicted
+++ resolved
@@ -76,12 +76,8 @@
         # non-interactively
         self.environ['HOME'] = pwd.getpwuid(os.getuid()).pw_dir
         self.environ['CVS_RSH'] = "ssh"
-<<<<<<< HEAD
-        self.environ['SSH_AUTH_SOCK'] = pwd.getpwuid(os.getuid()).pw_dir + "/.ssh/auth_sock"
-=======
         if not self.environ.has_key('SSH_AUTH_SOCK'):
             self.environ['SSH_AUTH_SOCK'] = pwd.getpwuid(os.getuid()).pw_dir + "/.ssh/auth_sock"
->>>>>>> b4f6070f
 
     decorate(traceLog())
     def get_sources(self):
