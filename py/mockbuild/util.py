--- conflicted
+++ resolved
@@ -310,11 +310,7 @@
         child = subprocess.Popen(
             command,
             shell=shell,
-<<<<<<< HEAD
-            env=env,
-=======
             env=environ,
->>>>>>> 9cd9bd7f
             bufsize=0, close_fds=True,
             stdin=open("/dev/null", "r"),
             stdout=subprocess.PIPE,
@@ -387,17 +383,6 @@
     return os.path.commonprefix([path, directory]) == directory
 
 
-<<<<<<< HEAD
-def doshell(chrootPath=None, environ=None, uid=None, gid=None, cmd=None):
-    log = getLog()
-    log.debug("doshell: chrootPath:%s, uid:%d, gid:%d" % (chrootPath, uid, gid))
-    if environ is None:
-        environ = clean_env()
-    if not 'PROMPT_COMMAND' in environ:
-        environ['PROMPT_COMMAND'] = 'echo -n "<mock-chroot>"'
-    if not 'SHELL' in environ:
-        environ['SHELL'] = '/bin/bash'
-=======
 def doshell(chrootPath=None, uid=None, gid=None, cmd=None, envupd={}):
     log = getLog()
     log.debug("doshell: chrootPath:%s, uid:%d, gid:%d" % (chrootPath, uid, gid))
@@ -405,7 +390,6 @@
     environ['PROMPT_COMMAND'] = 'echo -n "<mock-chroot>"'
     environ['SHELL'] = '/bin/bash'
     environ.update(envupd)
->>>>>>> 9cd9bd7f
     log.debug("doshell environment: %s", environ)
     if cmd:
         cmdstr = '/bin/bash -c "%s"' % cmd
